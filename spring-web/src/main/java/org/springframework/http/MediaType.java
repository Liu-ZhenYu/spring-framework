/*
 * Copyright 2002-2019 the original author or authors.
 *
 * Licensed under the Apache License, Version 2.0 (the "License");
 * you may not use this file except in compliance with the License.
 * You may obtain a copy of the License at
 *
 *      https://www.apache.org/licenses/LICENSE-2.0
 *
 * Unless required by applicable law or agreed to in writing, software
 * distributed under the License is distributed on an "AS IS" BASIS,
 * WITHOUT WARRANTIES OR CONDITIONS OF ANY KIND, either express or implied.
 * See the License for the specific language governing permissions and
 * limitations under the License.
 */

package org.springframework.http;

import java.io.Serializable;
import java.nio.charset.Charset;
import java.nio.charset.StandardCharsets;
import java.util.ArrayList;
import java.util.Collection;
import java.util.Collections;
import java.util.Comparator;
import java.util.LinkedHashMap;
import java.util.List;
import java.util.Map;

import org.springframework.lang.Nullable;
import org.springframework.util.Assert;
import org.springframework.util.CollectionUtils;
import org.springframework.util.InvalidMimeTypeException;
import org.springframework.util.MimeType;
import org.springframework.util.MimeTypeUtils;
import org.springframework.util.StringUtils;

/**
 * A subclass of {@link MimeType} that adds support for quality parameters
 * as defined in the HTTP specification.
 *
 * @author Arjen Poutsma
 * @author Juergen Hoeller
 * @author Rossen Stoyanchev
 * @author Sebastien Deleuze
 * @author Kazuki Shimizu
 * @author Sam Brannen
 * @since 3.0
 * @see <a href="https://tools.ietf.org/html/rfc7231#section-3.1.1.1">
 *     HTTP 1.1: Semantics and Content, section 3.1.1.1</a>
 */
@SuppressWarnings("deprecation")
public class MediaType extends MimeType implements Serializable {

	private static final long serialVersionUID = 2069937152339670231L;

	/**
	 * Public constant media type that includes all media ranges (i.e. "&#42;/&#42;").
	 */
	public static final MediaType ALL;

	/**
	 * A String equivalent of {@link MediaType#ALL}.
	 */
	public static final String ALL_VALUE = "*/*";

	/**
	 *  Public constant media type for {@code application/atom+xml}.
	 */
	public static final MediaType APPLICATION_ATOM_XML;

	/**
	 * A String equivalent of {@link MediaType#APPLICATION_ATOM_XML}.
	 */
	public static final String APPLICATION_ATOM_XML_VALUE = "application/atom+xml";

	/**
	 * Public constant media type for {@code application/cbor}.
	 * @since 5.2
	 */
	public static final MediaType APPLICATION_CBOR;

	/**
	 * A String equivalent of {@link MediaType#APPLICATION_CBOR}.
	 * @since 5.2
	 */
	public static final String APPLICATION_CBOR_VALUE = "application/cbor";

	/**
	 * Public constant media type for {@code application/x-www-form-urlencoded}.
	 */
	public static final MediaType APPLICATION_FORM_URLENCODED;

	/**
	 * A String equivalent of {@link MediaType#APPLICATION_FORM_URLENCODED}.
	 */
	public static final String APPLICATION_FORM_URLENCODED_VALUE = "application/x-www-form-urlencoded";

	/**
	 * Public constant media type for {@code application/json}.
	 */
	public static final MediaType APPLICATION_JSON;

	/**
	 * A String equivalent of {@link MediaType#APPLICATION_JSON}.
	 * @see #APPLICATION_JSON_UTF8_VALUE
	 */
	public static final String APPLICATION_JSON_VALUE = "application/json";

	/**
	 * Public constant media type for {@code application/json;charset=UTF-8}.
	 * @deprecated Deprecated as of Spring Framework 5.2 in favor of {@link #APPLICATION_JSON}
	 * since major browsers like Chrome
	 * <a href="https://bugs.chromium.org/p/chromium/issues/detail?id=438464">
	 * now comply with the specification</a> and interpret correctly UTF-8 special
	 * characters without requiring a {@code charset=UTF-8} parameter.
	 */
	@Deprecated
	public static final MediaType APPLICATION_JSON_UTF8;

	/**
	 * A String equivalent of {@link MediaType#APPLICATION_JSON_UTF8}.
	 * @deprecated Deprecated as of Spring Framework 5.2 in favor of {@link #APPLICATION_JSON_VALUE}
	 * since major browsers like Chrome
	 * <a href="https://bugs.chromium.org/p/chromium/issues/detail?id=438464">
	 * now comply with the specification</a> and interpret correctly UTF-8 special
	 * characters without requiring a {@code charset=UTF-8} parameter.
	 */
	@Deprecated
	public static final String APPLICATION_JSON_UTF8_VALUE = "application/json;charset=UTF-8";

	/**
	 * Public constant media type for {@code application/octet-stream}.
	 */
	public static final MediaType APPLICATION_OCTET_STREAM;

	/**
	 * A String equivalent of {@link MediaType#APPLICATION_OCTET_STREAM}.
	 */
	public static final String APPLICATION_OCTET_STREAM_VALUE = "application/octet-stream";

	/**
	 * Public constant media type for {@code application/pdf}.
	 * @since 4.3
	 */
	public static final MediaType APPLICATION_PDF;

	/**
	 * A String equivalent of {@link MediaType#APPLICATION_PDF}.
	 * @since 4.3
	 */
	public static final String APPLICATION_PDF_VALUE = "application/pdf";

	/**
	 * Public constant media type for {@code application/problem+json}.
	 * @since 5.0
	 * @see <a href="https://tools.ietf.org/html/rfc7807#section-6.1">
	 *     Problem Details for HTTP APIs, 6.1. application/problem+json</a>
	 */
	public static final MediaType APPLICATION_PROBLEM_JSON;

	/**
	 * A String equivalent of {@link MediaType#APPLICATION_PROBLEM_JSON}.
	 * @since 5.0
	 */
	public static final String APPLICATION_PROBLEM_JSON_VALUE = "application/problem+json";

	/**
	 * Public constant media type for {@code application/problem+json}.
	 * @since 5.0
	 * @see <a href="https://tools.ietf.org/html/rfc7807#section-6.1">
	 *     Problem Details for HTTP APIs, 6.1. application/problem+json</a>
	 * @deprecated Deprecated as of Spring Framework 5.2 in favor of {@link #APPLICATION_PROBLEM_JSON}
	 * since major browsers like Chrome
	 * <a href="https://bugs.chromium.org/p/chromium/issues/detail?id=438464">
	 * now comply with the specification</a> and interpret correctly UTF-8 special
	 * characters without requiring a {@code charset=UTF-8} parameter.
	 */
	@Deprecated
	public static final MediaType APPLICATION_PROBLEM_JSON_UTF8;

	/**
	 * A String equivalent of {@link MediaType#APPLICATION_PROBLEM_JSON_UTF8}.
	 * @since 5.0
	 * @deprecated Deprecated as of Spring Framework 5.2 in favor of {@link #APPLICATION_PROBLEM_JSON_VALUE}
	 * since major browsers like Chrome
	 * <a href="https://bugs.chromium.org/p/chromium/issues/detail?id=438464">
	 * now comply with the specification</a> and interpret correctly UTF-8 special
	 * characters without requiring a {@code charset=UTF-8} parameter.
	 */
	@Deprecated
	public static final String APPLICATION_PROBLEM_JSON_UTF8_VALUE = "application/problem+json;charset=UTF-8";

	/**
	 * Public constant media type for {@code application/problem+xml}.
	 * @since 5.0
	 * @see <a href="https://tools.ietf.org/html/rfc7807#section-6.2">
	 *     Problem Details for HTTP APIs, 6.2. application/problem+xml</a>
	 */
	public static final MediaType APPLICATION_PROBLEM_XML;

	/**
	 * A String equivalent of {@link MediaType#APPLICATION_PROBLEM_XML}.
	 * @since 5.0
	 */
	public static final String APPLICATION_PROBLEM_XML_VALUE = "application/problem+xml";

	/**
	 * Public constant media type for {@code application/rss+xml}.
	 * @since 4.3.6
	 */
	public static final MediaType APPLICATION_RSS_XML;

	/**
	 * A String equivalent of {@link MediaType#APPLICATION_RSS_XML}.
	 * @since 4.3.6
	 */
	public static final String APPLICATION_RSS_XML_VALUE = "application/rss+xml";

	/**
	 * Public constant media type for {@code application/stream+json}.
	 * @since 5.0
	 */
	public static final MediaType APPLICATION_STREAM_JSON;

	/**
	 * A String equivalent of {@link MediaType#APPLICATION_STREAM_JSON}.
	 * @since 5.0
	 */
	public static final String APPLICATION_STREAM_JSON_VALUE = "application/stream+json";

	/**
	 * Public constant media type for {@code application/xhtml+xml}.
	 */
	public static final MediaType APPLICATION_XHTML_XML;

	/**
	 * A String equivalent of {@link MediaType#APPLICATION_XHTML_XML}.
	 */
	public static final String APPLICATION_XHTML_XML_VALUE = "application/xhtml+xml";

	/**
	 * Public constant media type for {@code application/xml}.
	 */
	public static final MediaType APPLICATION_XML;

	/**
	 * A String equivalent of {@link MediaType#APPLICATION_XML}.
	 */
	public static final String APPLICATION_XML_VALUE = "application/xml";

	/**
	 * Public constant media type for {@code image/gif}.
	 */
	public static final MediaType IMAGE_GIF;

	/**
	 * A String equivalent of {@link MediaType#IMAGE_GIF}.
	 */
	public static final String IMAGE_GIF_VALUE = "image/gif";

	/**
	 * Public constant media type for {@code image/jpeg}.
	 */
	public static final MediaType IMAGE_JPEG;

	/**
	 * A String equivalent of {@link MediaType#IMAGE_JPEG}.
	 */
	public static final String IMAGE_JPEG_VALUE = "image/jpeg";

	/**
	 * Public constant media type for {@code image/png}.
	 */
	public static final MediaType IMAGE_PNG;

	/**
	 * A String equivalent of {@link MediaType#IMAGE_PNG}.
	 */
	public static final String IMAGE_PNG_VALUE = "image/png";

	/**
	 * Public constant media type for {@code multipart/form-data}.
	 */
	public static final MediaType MULTIPART_FORM_DATA;

	/**
	 * A String equivalent of {@link MediaType#MULTIPART_FORM_DATA}.
	 */
	public static final String MULTIPART_FORM_DATA_VALUE = "multipart/form-data";

	/**
	 * Public constant media type for {@code multipart/mixed}.
	 * @since 5.2
	 */
	public static final MediaType MULTIPART_MIXED;

	/**
	 * A String equivalent of {@link MediaType#MULTIPART_MIXED}.
	 * @since 5.2
	 */
	public static final String MULTIPART_MIXED_VALUE = "multipart/mixed";

	/**
	 * Public constant media type for {@code text/event-stream}.
	 * @since 4.3.6
	 * @see <a href="https://www.w3.org/TR/eventsource/">Server-Sent Events W3C recommendation</a>
	 */
	public static final MediaType TEXT_EVENT_STREAM;

	/**
	 * A String equivalent of {@link MediaType#TEXT_EVENT_STREAM}.
	 * @since 4.3.6
	 */
	public static final String TEXT_EVENT_STREAM_VALUE = "text/event-stream";

	/**
	 * Public constant media type for {@code text/html}.
	 */
	public static final MediaType TEXT_HTML;

	/**
	 * A String equivalent of {@link MediaType#TEXT_HTML}.
	 */
	public static final String TEXT_HTML_VALUE = "text/html";

	/**
	 * Public constant media type for {@code text/markdown}.
	 * @since 4.3
	 */
	public static final MediaType TEXT_MARKDOWN;

	/**
	 * A String equivalent of {@link MediaType#TEXT_MARKDOWN}.
	 * @since 4.3
	 */
	public static final String TEXT_MARKDOWN_VALUE = "text/markdown";

	/**
	 * Public constant media type for {@code text/plain}.
	 */
	public static final MediaType TEXT_PLAIN;

	/**
	 * A String equivalent of {@link MediaType#TEXT_PLAIN}.
	 */
	public static final String TEXT_PLAIN_VALUE = "text/plain";

	/**
	 * Public constant media type for {@code text/xml}.
	 */
	public static final MediaType TEXT_XML;

	/**
	 * A String equivalent of {@link MediaType#TEXT_XML}.
	 */
	public static final String TEXT_XML_VALUE = "text/xml";

	private static final String PARAM_QUALITY_FACTOR = "q";


	static {
		// Not using "valueOf' to avoid static init cost
		ALL = new MediaType("*", "*");
		APPLICATION_ATOM_XML = new MediaType("application", "atom+xml");
		APPLICATION_CBOR = new MediaType("application", "cbor");
		APPLICATION_FORM_URLENCODED = new MediaType("application", "x-www-form-urlencoded");
		APPLICATION_JSON = new MediaType("application", "json");
		APPLICATION_JSON_UTF8 = new MediaType("application", "json", StandardCharsets.UTF_8);
		APPLICATION_OCTET_STREAM = new MediaType("application", "octet-stream");
		APPLICATION_PDF = new MediaType("application", "pdf");
		APPLICATION_PROBLEM_JSON = new MediaType("application", "problem+json");
		APPLICATION_PROBLEM_JSON_UTF8 = new MediaType("application", "problem", StandardCharsets.UTF_8);
		APPLICATION_PROBLEM_XML = new MediaType("application", "problem+xml");
		APPLICATION_RSS_XML = new MediaType("application", "rss+xml");
		APPLICATION_STREAM_JSON = new MediaType("application", "stream+json");
		APPLICATION_XHTML_XML = new MediaType("application", "xhtml+xml");
		APPLICATION_XML = new MediaType("application", "xml");
		IMAGE_GIF = new MediaType("image", "gif");
		IMAGE_JPEG = new MediaType("image", "jpeg");
		IMAGE_PNG = new MediaType("image", "png");
		MULTIPART_FORM_DATA = new MediaType("multipart", "form-data");
		MULTIPART_MIXED = new MediaType("multipart", "mixed");
		TEXT_EVENT_STREAM = new MediaType("text", "event-stream");
		TEXT_HTML = new MediaType("text", "html");
		TEXT_MARKDOWN = new MediaType("text", "markdown");
		TEXT_PLAIN = new MediaType("text", "plain");
		TEXT_XML = new MediaType("text", "xml");
	}


	/**
	 * Create a new {@code MediaType} for the given primary type.
	 * <p>The {@linkplain #getSubtype() subtype} is set to "&#42;", parameters empty.
	 * @param type the primary type
	 * @throws IllegalArgumentException if any of the parameters contain illegal characters
	 */
	public MediaType(String type) {
		super(type);
	}

	/**
	 * Create a new {@code MediaType} for the given primary type and subtype.
	 * <p>The parameters are empty.
	 * @param type the primary type
	 * @param subtype the subtype
	 * @throws IllegalArgumentException if any of the parameters contain illegal characters
	 */
	public MediaType(String type, String subtype) {
		super(type, subtype, Collections.emptyMap());
	}

	/**
	 * Create a new {@code MediaType} for the given type, subtype, and character set.
	 * @param type the primary type
	 * @param subtype the subtype
	 * @param charset the character set
	 * @throws IllegalArgumentException if any of the parameters contain illegal characters
	 */
	public MediaType(String type, String subtype, Charset charset) {
		super(type, subtype, charset);
	}

	/**
	 * Create a new {@code MediaType} for the given type, subtype, and quality value.
	 * @param type the primary type
	 * @param subtype the subtype
	 * @param qualityValue the quality value
	 * @throws IllegalArgumentException if any of the parameters contain illegal characters
	 */
	public MediaType(String type, String subtype, double qualityValue) {
		this(type, subtype, Collections.singletonMap(PARAM_QUALITY_FACTOR, Double.toString(qualityValue)));
	}

	/**
	 * Copy-constructor that copies the type, subtype and parameters of the given
	 * {@code MediaType}, and allows to set the specified character set.
	 * @param other the other media type
	 * @param charset the character set
	 * @throws IllegalArgumentException if any of the parameters contain illegal characters
	 * @since 4.3
	 */
	public MediaType(MediaType other, Charset charset) {
		super(other, charset);
	}

	/**
	 * Copy-constructor that copies the type and subtype of the given {@code MediaType},
	 * and allows for different parameters.
	 * @param other the other media type
	 * @param parameters the parameters, may be {@code null}
	 * @throws IllegalArgumentException if any of the parameters contain illegal characters
	 */
	public MediaType(MediaType other, @Nullable Map<String, String> parameters) {
		super(other.getType(), other.getSubtype(), parameters);
	}

	/**
	 * Create a new {@code MediaType} for the given type, subtype, and parameters.
	 * @param type the primary type
	 * @param subtype the subtype
	 * @param parameters the parameters, may be {@code null}
	 * @throws IllegalArgumentException if any of the parameters contain illegal characters
	 */
	public MediaType(String type, String subtype, @Nullable Map<String, String> parameters) {
		super(type, subtype, parameters);
	}


	@Override
	protected void checkParameters(String attribute, String value) {
		super.checkParameters(attribute, value);
		if (PARAM_QUALITY_FACTOR.equals(attribute)) {
			value = unquote(value);
			double d = Double.parseDouble(value);
			Assert.isTrue(d >= 0D && d <= 1D,
					"Invalid quality value \"" + value + "\": should be between 0.0 and 1.0");
		}
	}

	/**
	 * Return the quality factor, as indicated by a {@code q} parameter, if any.
	 * Defaults to {@code 1.0}.
	 * @return the quality factor as double value
	 */
	public double getQualityValue() {
		String qualityFactor = getParameter(PARAM_QUALITY_FACTOR);
		return (qualityFactor != null ? Double.parseDouble(unquote(qualityFactor)) : 1D);
	}

	/**
	 * Indicate whether this {@code MediaType} includes the given media type.
	 * <p>For instance, {@code text/*} includes {@code text/plain} and {@code text/html},
	 * and {@code application/*+xml} includes {@code application/soap+xml}, etc.
	 * This method is <b>not</b> symmetric.
	 * <p>Simply calls {@link MimeType#includes(MimeType)} but declared with a
	 * {@code MediaType} parameter for binary backwards compatibility.
	 * @param other the reference media type with which to compare
	 * @return {@code true} if this media type includes the given media type;
	 * {@code false} otherwise
	 */
	public boolean includes(@Nullable MediaType other) {
		return super.includes(other);
	}

	/**
	 * Indicate whether this {@code MediaType} is compatible with the given media type.
	 * <p>For instance, {@code text/*} is compatible with {@code text/plain},
	 * {@code text/html}, and vice versa. In effect, this method is similar to
	 * {@link #includes}, except that it <b>is</b> symmetric.
	 * <p>Simply calls {@link MimeType#isCompatibleWith(MimeType)} but declared with a
	 * {@code MediaType} parameter for binary backwards compatibility.
	 * @param other the reference media type with which to compare
	 * @return {@code true} if this media type is compatible with the given media type;
	 * {@code false} otherwise
	 */
	public boolean isCompatibleWith(@Nullable MediaType other) {
		return super.isCompatibleWith(other);
	}

	/**
	 * Return a replica of this instance with the quality value of the given {@code MediaType}.
	 * @return the same instance if the given MediaType doesn't have a quality value,
	 * or a new one otherwise
	 */
	public MediaType copyQualityValue(MediaType mediaType) {
		if (!mediaType.getParameters().containsKey(PARAM_QUALITY_FACTOR)) {
			return this;
		}
		Map<String, String> params = new LinkedHashMap<>(getParameters());
		params.put(PARAM_QUALITY_FACTOR, mediaType.getParameters().get(PARAM_QUALITY_FACTOR));
		return new MediaType(this, params);
	}

	/**
	 * Return a replica of this instance with its quality value removed.
	 * @return the same instance if the media type doesn't contain a quality value,
	 * or a new one otherwise
	 */
	public MediaType removeQualityValue() {
		if (!getParameters().containsKey(PARAM_QUALITY_FACTOR)) {
			return this;
		}
		Map<String, String> params = new LinkedHashMap<>(getParameters());
		params.remove(PARAM_QUALITY_FACTOR);
		return new MediaType(this, params);
	}


	/**
	 * Parse the given String value into a {@code MediaType} object,
	 * with this method name following the 'valueOf' naming convention
	 * (as supported by {@link org.springframework.core.convert.ConversionService}.
	 * @param value the string to parse
	 * @throws InvalidMediaTypeException if the media type value cannot be parsed
	 * @see #parseMediaType(String)
	 */
	public static MediaType valueOf(String value) {
		return parseMediaType(value);
	}

	/**
	 * Parse the given String into a single {@code MediaType}.
	 * @param mediaType the string to parse
	 * @return the media type
	 * @throws InvalidMediaTypeException if the media type value cannot be parsed
	 */
	public static MediaType parseMediaType(String mediaType) {
		MimeType type;
		try {
			type = MimeTypeUtils.parseMimeType(mediaType);
		}
		catch (InvalidMimeTypeException ex) {
			throw new InvalidMediaTypeException(ex);
		}
		try {
			return new MediaType(type.getType(), type.getSubtype(), type.getParameters());
		}
		catch (IllegalArgumentException ex) {
			throw new InvalidMediaTypeException(mediaType, ex.getMessage());
		}
	}

	/**
	 * Parse the comma-separated string into a list of {@code MediaType} objects.
	 * <p>This method can be used to parse an Accept or Content-Type header.
	 * @param mediaTypes the string to parse
	 * @return the list of media types
	 * @throws InvalidMediaTypeException if the media type value cannot be parsed
	 */
	public static List<MediaType> parseMediaTypes(@Nullable String mediaTypes) {
		if (!StringUtils.hasLength(mediaTypes)) {
			return Collections.emptyList();
		}
<<<<<<< HEAD
		// Avoid using java.util.stream.Stream in hot paths
		List<String> tokenizedTypes = MimeTypeUtils.tokenize(mediaTypes);
		List<MediaType> result = new ArrayList<>(tokenizedTypes.size());
		for (String type : tokenizedTypes) {
			result.add(parseMediaType(type));
		}
		return result;
=======
		return MimeTypeUtils.tokenize(mediaTypes).stream()
				.filter(StringUtils::hasText)
				.map(MediaType::parseMediaType)
				.collect(Collectors.toList());
>>>>>>> efab6eb5
	}

	/**
	 * Parse the given list of (potentially) comma-separated strings into a
	 * list of {@code MediaType} objects.
	 * <p>This method can be used to parse an Accept or Content-Type header.
	 * @param mediaTypes the string to parse
	 * @return the list of media types
	 * @throws InvalidMediaTypeException if the media type value cannot be parsed
	 * @since 4.3.2
	 */
	public static List<MediaType> parseMediaTypes(@Nullable List<String> mediaTypes) {
		if (CollectionUtils.isEmpty(mediaTypes)) {
			return Collections.emptyList();
		}
		else if (mediaTypes.size() == 1) {
			return parseMediaTypes(mediaTypes.get(0));
		}
		else {
			List<MediaType> result = new ArrayList<>(8);
			for (String mediaType : mediaTypes) {
				result.addAll(parseMediaTypes(mediaType));
			}
			return result;
		}
	}

	/**
	 * Re-create the given mime types as media types.
	 * @since 5.0
	 */
	public static List<MediaType> asMediaTypes(List<MimeType> mimeTypes) {
		List<MediaType> mediaTypes = new ArrayList<>(mimeTypes.size());
		for(MimeType mimeType : mimeTypes) {
			mediaTypes.add(MediaType.asMediaType(mimeType));
		}
		return mediaTypes;
	}

	/**
	 * Re-create the given mime type as a media type.
	 * @since 5.0
	 */
	public static MediaType asMediaType(MimeType mimeType) {
		if (mimeType instanceof MediaType) {
			return (MediaType) mimeType;
		}
		return new MediaType(mimeType.getType(), mimeType.getSubtype(), mimeType.getParameters());
	}

	/**
	 * Return a string representation of the given list of {@code MediaType} objects.
	 * <p>This method can be used to for an {@code Accept} or {@code Content-Type} header.
	 * @param mediaTypes the media types to create a string representation for
	 * @return the string representation
	 */
	public static String toString(Collection<MediaType> mediaTypes) {
		return MimeTypeUtils.toString(mediaTypes);
	}

	/**
	 * Sorts the given list of {@code MediaType} objects by specificity.
	 * <p>Given two media types:
	 * <ol>
	 * <li>if either media type has a {@linkplain #isWildcardType() wildcard type}, then the media type without the
	 * wildcard is ordered before the other.</li>
	 * <li>if the two media types have different {@linkplain #getType() types}, then they are considered equal and
	 * remain their current order.</li>
	 * <li>if either media type has a {@linkplain #isWildcardSubtype() wildcard subtype}, then the media type without
	 * the wildcard is sorted before the other.</li>
	 * <li>if the two media types have different {@linkplain #getSubtype() subtypes}, then they are considered equal
	 * and remain their current order.</li>
	 * <li>if the two media types have different {@linkplain #getQualityValue() quality value}, then the media type
	 * with the highest quality value is ordered before the other.</li>
	 * <li>if the two media types have a different amount of {@linkplain #getParameter(String) parameters}, then the
	 * media type with the most parameters is ordered before the other.</li>
	 * </ol>
	 * <p>For example:
	 * <blockquote>audio/basic &lt; audio/* &lt; *&#047;*</blockquote>
	 * <blockquote>audio/* &lt; audio/*;q=0.7; audio/*;q=0.3</blockquote>
	 * <blockquote>audio/basic;level=1 &lt; audio/basic</blockquote>
	 * <blockquote>audio/basic == text/html</blockquote>
	 * <blockquote>audio/basic == audio/wave</blockquote>
	 * @param mediaTypes the list of media types to be sorted
	 * @see <a href="https://tools.ietf.org/html/rfc7231#section-5.3.2">HTTP 1.1: Semantics
	 * and Content, section 5.3.2</a>
	 */
	public static void sortBySpecificity(List<MediaType> mediaTypes) {
		Assert.notNull(mediaTypes, "'mediaTypes' must not be null");
		if (mediaTypes.size() > 1) {
			mediaTypes.sort(SPECIFICITY_COMPARATOR);
		}
	}

	/**
	 * Sorts the given list of {@code MediaType} objects by quality value.
	 * <p>Given two media types:
	 * <ol>
	 * <li>if the two media types have different {@linkplain #getQualityValue() quality value}, then the media type
	 * with the highest quality value is ordered before the other.</li>
	 * <li>if either media type has a {@linkplain #isWildcardType() wildcard type}, then the media type without the
	 * wildcard is ordered before the other.</li>
	 * <li>if the two media types have different {@linkplain #getType() types}, then they are considered equal and
	 * remain their current order.</li>
	 * <li>if either media type has a {@linkplain #isWildcardSubtype() wildcard subtype}, then the media type without
	 * the wildcard is sorted before the other.</li>
	 * <li>if the two media types have different {@linkplain #getSubtype() subtypes}, then they are considered equal
	 * and remain their current order.</li>
	 * <li>if the two media types have a different amount of {@linkplain #getParameter(String) parameters}, then the
	 * media type with the most parameters is ordered before the other.</li>
	 * </ol>
	 * @param mediaTypes the list of media types to be sorted
	 * @see #getQualityValue()
	 */
	public static void sortByQualityValue(List<MediaType> mediaTypes) {
		Assert.notNull(mediaTypes, "'mediaTypes' must not be null");
		if (mediaTypes.size() > 1) {
			mediaTypes.sort(QUALITY_VALUE_COMPARATOR);
		}
	}

	/**
	 * Sorts the given list of {@code MediaType} objects by specificity as the
	 * primary criteria and quality value the secondary.
	 * @see MediaType#sortBySpecificity(List)
	 * @see MediaType#sortByQualityValue(List)
	 */
	public static void sortBySpecificityAndQuality(List<MediaType> mediaTypes) {
		Assert.notNull(mediaTypes, "'mediaTypes' must not be null");
		if (mediaTypes.size() > 1) {
			mediaTypes.sort(MediaType.SPECIFICITY_COMPARATOR.thenComparing(MediaType.QUALITY_VALUE_COMPARATOR));
		}
	}


	/**
	 * Comparator used by {@link #sortByQualityValue(List)}.
	 */
	public static final Comparator<MediaType> QUALITY_VALUE_COMPARATOR = (mediaType1, mediaType2) -> {
		double quality1 = mediaType1.getQualityValue();
		double quality2 = mediaType2.getQualityValue();
		int qualityComparison = Double.compare(quality2, quality1);
		if (qualityComparison != 0) {
			return qualityComparison;  // audio/*;q=0.7 < audio/*;q=0.3
		}
		else if (mediaType1.isWildcardType() && !mediaType2.isWildcardType()) {  // */* < audio/*
			return 1;
		}
		else if (mediaType2.isWildcardType() && !mediaType1.isWildcardType()) {  // audio/* > */*
			return -1;
		}
		else if (!mediaType1.getType().equals(mediaType2.getType())) {  // audio/basic == text/html
			return 0;
		}
		else {  // mediaType1.getType().equals(mediaType2.getType())
			if (mediaType1.isWildcardSubtype() && !mediaType2.isWildcardSubtype()) {  // audio/* < audio/basic
				return 1;
			}
			else if (mediaType2.isWildcardSubtype() && !mediaType1.isWildcardSubtype()) {  // audio/basic > audio/*
				return -1;
			}
			else if (!mediaType1.getSubtype().equals(mediaType2.getSubtype())) {  // audio/basic == audio/wave
				return 0;
			}
			else {
				int paramsSize1 = mediaType1.getParameters().size();
				int paramsSize2 = mediaType2.getParameters().size();
				return Integer.compare(paramsSize2, paramsSize1);  // audio/basic;level=1 < audio/basic
			}
		}
	};


	/**
	 * Comparator used by {@link #sortBySpecificity(List)}.
	 */
	public static final Comparator<MediaType> SPECIFICITY_COMPARATOR = new SpecificityComparator<MediaType>() {

		@Override
		protected int compareParameters(MediaType mediaType1, MediaType mediaType2) {
			double quality1 = mediaType1.getQualityValue();
			double quality2 = mediaType2.getQualityValue();
			int qualityComparison = Double.compare(quality2, quality1);
			if (qualityComparison != 0) {
				return qualityComparison;  // audio/*;q=0.7 < audio/*;q=0.3
			}
			return super.compareParameters(mediaType1, mediaType2);
		}
	};

}<|MERGE_RESOLUTION|>--- conflicted
+++ resolved
@@ -592,20 +592,15 @@
 		if (!StringUtils.hasLength(mediaTypes)) {
 			return Collections.emptyList();
 		}
-<<<<<<< HEAD
 		// Avoid using java.util.stream.Stream in hot paths
 		List<String> tokenizedTypes = MimeTypeUtils.tokenize(mediaTypes);
 		List<MediaType> result = new ArrayList<>(tokenizedTypes.size());
 		for (String type : tokenizedTypes) {
-			result.add(parseMediaType(type));
+			if (StringUtils.hasText(type)) {
+				result.add(parseMediaType(type));
+			}
 		}
 		return result;
-=======
-		return MimeTypeUtils.tokenize(mediaTypes).stream()
-				.filter(StringUtils::hasText)
-				.map(MediaType::parseMediaType)
-				.collect(Collectors.toList());
->>>>>>> efab6eb5
 	}
 
 	/**
